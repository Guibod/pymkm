#!/usr/bin/env python3
"""
The PyMKM example app.
"""

__author__ = "Andreas Ehrlund"
__version__ = "1.4.0"
__license__ = "MIT"

import csv
import json
import logging
import math
import os.path
import pprint
import sys
from pkg_resources import parse_version

import progressbar
import tabulate as tb
import requests

from pymkm_helper import PyMkmHelper
from pymkmapi import PyMkmApi, api_wrapper, NoResultsError
from micro_menu import *

ALLOW_REPORTING = True
<<<<<<< HEAD
DEV_MODE = False
=======
>>>>>>> 08222b35


class PyMkmApp:
    logging.basicConfig(stream=sys.stderr, level=logging.WARN)

    def __init__(self, config=None):
        if (config == None):
            logging.debug(">> Loading config file")
            try:
                self.config = json.load(open('config.json'))
            except FileNotFoundError:
                logging.error(
                    "You must copy config_template.json to config.json and populate the fields.")
                sys.exit(0)
        else:
            self.config = config

        self.DEV_MODE = False
        try:
            self.DEV_MODE = self.config['dev_mode']
        except Exception as err:
            pass

        self.api = PyMkmApi(config=self.config)

    def report(self, command):
        if ALLOW_REPORTING and not self.DEV_MODE:
            try:
                r = requests.post('https://andli-stats-server.herokuapp.com/pymkm',
                                  json={"command": command, "version": __version__})
            except Exception as err:
                pass

    def start(self):
        message = None
        latest_version = None
        try:
            r = requests.get(
                'https://api.github.com/repos/andli/pymkm/releases/latest')
            latest_version = r.json()['tag_name']
        except Exception as err:
            pass
        if (parse_version(__version__) < parse_version(latest_version)):
            message = f"Go to Github and download version {latest_version}! It's better!"
        if hasattr(self, 'DEV_MODE') and self.DEV_MODE:
            message = "dev mode"
        menu = MicroMenu(f"PyMKM {__version__}", message)

        menu.add_function_item("Update stock prices",
                               self.update_stock_prices_to_trend, {
                                   'api': self.api}
                               )
        menu.add_function_item("Update price for a card",
                               self.update_product_to_trend, {'api': self.api}
                               )
        menu.add_function_item("List competition for a card",
                               self.list_competition_for_product, {
                                   'api': self.api}
                               )
        menu.add_function_item("Find deals from a user",
                               self.find_deals_from_user, {
                                   'api': self.api}
                               )
        menu.add_function_item("Show top 20 expensive items in stock",
                               self.show_top_expensive_articles_in_stock, {
                                   'num_articles': 20, 'api': self.api}
                               )
        menu.add_function_item("Clean wantslists (BETA, please try it out)",
                               self.clean_purchased_from_wantslists, {
                                   'api': self.api}
                               )
        menu.add_function_item("Show account info",
                               self.show_account_info, {'api': self.api}
                               )
        menu.add_function_item("Clear entire stock (WARNING)",
                               self.clear_entire_stock, {'api': self.api}
                               )
        menu.add_function_item("Import stock from .\list.csv",
                               self.import_from_csv, {'api': self.api}
                               )

        menu.show()

    @api_wrapper
    def update_stock_prices_to_trend(self, api):
        ''' This function updates all prices in the user's stock to TREND. '''
        self.report("update stock price to trend")

        undercut_local_market = PyMkmHelper.prompt_bool(
            'Try to undercut local market? (slower, more requests)')

        uploadable_json = self.calculate_new_prices_for_stock(
            undercut_local_market, api=self.api)

        if len(uploadable_json) > 0:

            self.display_price_changes_table(uploadable_json)

            if PyMkmHelper.prompt_bool("Do you want to update these prices?") == True:
                print('Updating prices...')
                api.set_stock(uploadable_json)
                print('Prices updated.')
            else:
                print('Prices not updated.')
        else:
            print('No prices to update.')

    @api_wrapper
    def update_product_to_trend(self, api):
        ''' This function updates one product in the user's stock to TREND. '''
        self.report("update product price to trend")

        search_string = PyMkmHelper.prompt_string('Search card name')

        try:
            articles = api.find_stock_article(search_string, 1)
        except Exception as err:
            print(err)

        if len(articles) > 1:
            article = self.select_from_list_of_articles(articles)
        else:
            article = articles[0]
            print('Found: {} [{}].'.format(article['product']
                                           ['enName'], article['product']['expansion']))

        undercut_local_market = PyMkmHelper.prompt_bool(
            'Try to undercut local market? (slower, more requests)')

        r = self.get_article_with_updated_price(
            article, undercut_local_market, api=self.api)

        if r:
            self.draw_price_changes_table([r])

            print('\nTotal price difference: {}.'.format(
                str(round(sum(item['price_diff'] * item['count']
                              for item in [r]), 2))
            ))

            if PyMkmHelper.prompt_bool("Do you want to update these prices?") == True:
                # Update articles on MKM
                print('Updating prices...')
                api.set_stock([r])
                print('Price updated.')
            else:
                print('Prices not updated.')
        else:
            print('No prices to update.')

    @api_wrapper
    def list_competition_for_product(self, api):
        self.report("list competition for product")
        print('Note: does not support playsets (yet).')

        search_string = PyMkmHelper.prompt_string('Search card name')
        is_foil = PyMkmHelper.prompt_bool("Foil?")

        result = api.find_product(search_string, **{
            # 'exact ': 'true',
            'idGame': 1,
            'idLanguage': 1,
            # TODO: Add Partial Content support
            # TODO: Add language support
        })

        if (result):
            products = result['product']

            stock_list_products = [x['idProduct']
                                   for x in self.get_stock_as_array(api=self.api)]
            products = [x for x in products if x['idProduct']
                        in stock_list_products]

            if len(products) == 0:
                print('No matching cards in stock.')
            else:
                if len(products) > 1:
                    product = self.select_from_list_of_products(
                        [i for i in products if i['categoryName'] == 'Magic Single'])
                elif len(products) == 1:
                    product = products[0]

                self.show_competition_for_product(
                    product['idProduct'], product['enName'], is_foil, api=self.api)
        else:
            print('No results found.')

    @api_wrapper
    def find_deals_from_user(self, api):
        self.report("find deals from user")

        search_string = PyMkmHelper.prompt_string('Enter username')

        try:
            result = api.find_user_articles(search_string)
        except NoResultsError as err:
            print(err.mkm_msg())
        else:

            if (result):
                # [x for x in result if x.get('condition') in PyMkmApi.conditions[:3]]  # EX+
                filtered_articles = result
                # price > 1
                filtered_articles = [x for x in result if x.get('price') > 1]

                sorted_articles = sorted(
                    filtered_articles, key=lambda x: x['price'], reverse=True)
                print(
                    f"User '{search_string}' has {len(sorted_articles)} articles that meet the criteria.")
                num_searches = int(PyMkmHelper.prompt_string(
                    f'Searching top X expensive cards for deals, choose X (1-{len(sorted_articles)})'))
                if num_searches > 1 and num_searches <= len(sorted_articles):
                    table_data = []

                    index = 0
                    bar = progressbar.ProgressBar(max_value=num_searches)
                    for article in sorted_articles[:num_searches]:
                        condition = article.get('condition')
                        language = article.get('language').get('languageName')
                        foil = article.get('isFoil')
                        playset = article.get('isPlayset')
                        price = float(article['price'])

                        p = api.get_product(article['idProduct'])
                        name = p['product']['enName']
                        expansion = p['product'].get('expansion')
                        if expansion:
                            expansion_name = expansion.get('enName')
                        else:
                            expansion_name = 'N/A'
                        if foil:
                            market_price = p['product']['priceGuide']['TRENDFOIL']
                        else:
                            market_price = p['product']['priceGuide']['TREND']
                        price_diff = price - market_price
                        percent_deal = round(-100*(price_diff / market_price))
                        if price_diff < -1 or percent_deal >= 10:
                            table_data.append([
                                name,
                                expansion_name,
                                condition,
                                language,
                                u'\u2713' if foil else '',
                                u'\u2713' if playset else '',
                                price,
                                market_price,
                                price_diff,
                                percent_deal
                            ])

                        index += 1
                        bar.update(index)
                    bar.finish()

                    if table_data:
                        print('Found some interesting prices:')
                        print(tb.tabulate(sorted(table_data, key=lambda x: x[9], reverse=True),
                                          headers=['Name', 'Expansion', 'Condition', 'Language', 'Foil', 'Playset',
                                                   'Price', 'Market price', 'Market diff', 'Deal %'],
                                          tablefmt="simple")
                              )
                    else:
                        print('Found no deals. :(')
                else:
                    print("Invalid number.")
            else:
                print('No results found.')

    @api_wrapper
    def show_top_expensive_articles_in_stock(self, num_articles, api):
        self.report("show top expensive in stock")

        stock_list = self.get_stock_as_array(api=self.api)
        table_data = []
        total_price = 0

        for article in stock_list:
            name = article['product']['enName']
            expansion = article.get('product').get('expansion')
            foil = article.get('isFoil')
            playset = article.get('isPlayset')
            language_code = article.get('language')
            language_name = language_code.get('languageName')
            price = article.get('price')
            table_data.append(
                [name, expansion, u'\u2713' if foil else '', u'\u2713' if playset else '', language_name if language_code != 1 else '', price])
            total_price += price
        if len(stock_list) > 0:
            print('Top {} most expensive articles in stock:\n'.format(
                str(num_articles)))
            print(tb.tabulate(sorted(table_data, key=lambda x: x[5], reverse=True)[:num_articles],
                              headers=['Name', 'Expansion', 'Foil',
                                       'Playset', 'Language', 'Price'],
                              tablefmt="simple")
                  )
            print('\nTotal stock value: {}'.format(str(total_price)))
        return None

    @api_wrapper
    def clean_purchased_from_wantslists(self, api):
        self.report("clean wantslists")
        print("This will show items in your wantslists you have already received.")
        print("Hold on, fetching wantslists and received orders (this can be slow)...")

        wantslists_lists = []
        try:
            result = api.get_wantslists()
            wantslists = {i['idWantslist']: i['name']
                          for i in result['wantslist'] if i['game']['idGame'] == 1}
            wantslists_lists = {k: api.get_wantslist_items(
                k)['wantslist']['item'] for k, v in wantslists.items()}

            received_orders = api.get_orders('buyer', 'received', start=1)
        except Exception as err:
            print(err)

        if wantslists_lists and received_orders:
            purchased_product_ids = []
            purchased_products = []
            for order in received_orders:
                purchased_product_ids.extend(
                    [i['idProduct'] for i in order.get('article')])
                purchased_products.extend({'id': i['idProduct'], 'foil': i.get(
                    'isFoil'), 'count': i['count'], 'date': order['state']['dateReceived']} for i in order.get('article'))
            purchased_products = sorted(
                purchased_products, key=lambda t: t['date'], reverse=True)

            matches = []
            for key, articles in wantslists_lists.items():
                for article in articles:
                    a_type = article.get('type')
                    a_foil = article.get('isFoil') == True
                    product_matches = []

                    if(a_type == 'metaproduct'):
                        metaproduct = api.get_metaproduct(article.get('idMetaproduct'))
                        metaproduct_product_ids = [i['idProduct'] for i in metaproduct['product']]
                        product_matches = [i for i in purchased_products if i['id']
                                           in metaproduct_product_ids and i['foil'] == a_foil]
                    else:
                        a_product_id = article.get('idProduct')
                        product_matches = [
                            i for i in purchased_products if i['id'] == a_product_id and i['foil'] == a_foil]

                    if product_matches:
                        match = {
                            'wantlist_id': key,
                            'wantlist_name': wantslists[key],
                            'date': product_matches[0]['date'],
                            'is_foil': a_foil,
                            # FIXME count if more than 1 entry
                            'count': product_matches[0]['count']
                        }
                        if a_type == 'product':
                            match.update({
                                'product_id': a_product_id,
                                'product_name': article.get('product').get('enName'),
                                'expansion_name': article.get('product').get('expansionName'),
                            })
                        elif a_type == 'metaproduct':
                            match.update({
                                'metaproduct_id': article.get('idMetaproduct'),
                                'product_name': article.get('metaproduct').get('enName'),
                                'expansion_name': article.get('metaproduct').get('expansionName'),
                            })
                        matches.append(match)

            print(tb.tabulate(
                [
                    [
                        item['wantlist_name'],
                        item['count'],
                        u'\u2713' if item['is_foil'] else '',
                        item['product_name'],
                        item['expansion_name'],
                        item['date']
                    ] for item in matches
                ],
                headers=['Wantlist', '# bought', 'Foil', 'Name',
                        'Expansion', 'Date (last) received'],
                tablefmt="simple"
            ))

    @api_wrapper
    def show_account_info(self, api):
        self.report("show account info")

        pp = pprint.PrettyPrinter()
        pp.pprint(api.get_account())

    @api_wrapper
    def clear_entire_stock(self, api):
        self.report("clear entire stock")

        stock_list = self.get_stock_as_array(api=self.api)
        if PyMkmHelper.prompt_bool("Do you REALLY want to clear your entire stock ({} items)?".format(len(stock_list))) == True:

            # for article in stock_list:
                # article['count'] = 0
            delete_list = [{'count': x['count'], 'idArticle': x['idArticle']}
                           for x in stock_list]

            api.delete_stock(delete_list)
            print('Stock cleared.')
        else:
            print('Aborted.')

    @api_wrapper
    def import_from_csv(self, api):
        self.report("import from csv")

        print("Note the required format: Card, Set name, Quantity, Foil, Language (with header row).")
        print("Cards are added in condition NM.")
        problem_cards = []
        with open('list.csv', newline='') as csvfile:
            csv_reader = csvfile.readlines()
            index = 0
            bar = progressbar.ProgressBar(
                max_value=(sum(1 for row in csv_reader)) - 1)
            csvfile.seek(0)
            for row in csv_reader:
                row = row.rstrip()
                row_array = row.split(',')
                if index > 0:
                    (name, set_name, count, foil, language, *other) = row_array
                    if (all(v is not '' for v in [name, set_name, count])):
                        try:
                            possible_products = api.find_product(name)[
                                'product']
                        except Exception as err:
                            problem_cards.append(row_array)
                        else:
                            product_match = [x for x in possible_products if x['expansionName']
                                             == set_name and x['categoryName'] == "Magic Single"]
                            if len(product_match) == 0:
                                problem_cards.append(row_array)
                            elif len(product_match) == 1:
                                foil = (True if foil == 'Foil' else False)
                                language_id = (
                                    1 if language == '' else api.languages.index(language) + 1)
                                price = self.get_price_for_product(
                                    product_match[0]['idProduct'], product_match[0]['rarity'], foil, language_id=language_id, api=self.api)
                                card = {
                                    'idProduct': product_match[0]['idProduct'],
                                    'idLanguage': language_id,
                                    'count': count,
                                    'price': str(price),
                                    'condition': 'NM',
                                    'isFoil': ('true' if foil else 'false')
                                }
                                api.add_stock([card])
                            else:
                                problem_cards.append(row_array)
                    else:
                        problem_cards.append(row_array)

                bar.update(index)
                index += 1
            bar.finish()
        if len(problem_cards) > 0:
            try:
                with open('failed_imports.csv', 'w', newline='', encoding='utf-8') as csvfile:
                    csv_writer = csv.writer(csvfile)
                    csv_writer.writerows(problem_cards)
                print('Wrote failed imports to failed_imports.csv')
                print(
                    'Most failures are due to mismatching set names or multiple versions of cards.')
            except Exception as err:
                print(err.value)

# End of menu item functions ============================================

    def select_from_list_of_wantslists(self, wantslists):
        index = 1
        filtered_wantslists = [
            i for i in wantslists['wantslist'] if i['game']['idGame'] == 1]
        for wl in filtered_wantslists:
            print(f"{index}: {wl['name']} [{wl['itemCount']}]")
            index += 1
        choice = int(input("Choose wantslist: "))
        return wantslists[choice - 1]

    def select_from_list_of_products(self, products):
        index = 1
        for product in products:
            print('{}: {} [{}] {}'.format(index, product['enName'],
                                          product['expansionName'], product['rarity']))
            index += 1
        choice = int(input("Choose card: "))
        return products[choice - 1]

    def select_from_list_of_articles(self, articles):
        index = 1
        for article in articles:
            product = article['product']
            print('{}: {} [{}] {}'.format(index, product['enName'],
                                          product['expansion'], product['rarity']))
            index += 1
        choice = int(input("Choose card: "))
        return articles[choice - 1]

    def show_competition_for_product(self, product_id, product_name, is_foil, api):
        print("Found product: {}".format(product_name))
        table_data_local, table_data = self.get_competition(
            api, product_id, is_foil)
        if table_data_local:
            self.print_product_top_list(
                "Local competition:", table_data_local, 4, 20)
        if table_data:
            self.print_product_top_list("Top 20 cheapest:", table_data, 4, 20)
        else:
            print('No prices found.')

    def get_competition(self, api, product_id, is_foil):
        # TODO: Add support for playsets
        account = api.get_account()['account']
        country_code = account['country']
        articles = api.get_articles(product_id, **{
            'isFoil': str(is_foil).lower(),
            'isAltered': 'false',
            'isSigned': 'false',
            'minCondition': 'EX',
            'country': country_code,
            'idLanguage': 1
        })
        table_data = []
        table_data_local = []
        for article in articles:
            username = article['seller']['username']
            if article['seller']['username'] == account['username']:
                username = '-> ' + username
            item = [
                username,
                article['seller']['address']['country'],
                article['condition'],
                article['count'],
                article['price']
            ]
            if article['seller']['address']['country'] == country_code:
                table_data_local.append(item)
            table_data.append(item)
        return table_data_local, table_data

    def print_product_top_list(self, title_string, table_data, sort_column, rows):
        print(70*'-')
        print('{} \n'.format(title_string))
        print(tb.tabulate(sorted(table_data, key=lambda x: x[sort_column], reverse=False)[:rows],
                          headers=['Username', 'Country',
                                   'Condition', 'Count', 'Price'],
                          tablefmt="simple"))
        print(70*'-')
        print('Total average price: {}, Total median price: {}, Total # of articles: {}\n'.format(
            str(PyMkmHelper.calculate_average(table_data, 3, 4)),
            str(PyMkmHelper.calculate_median(table_data, 3, 4)),
            str(len(table_data))
        )
        )

    def calculate_new_prices_for_stock(self, undercut_local_market, api):
        stock_list = self.get_stock_as_array(api=self.api)
        # HACK: filter out a foil product
        # stock_list = [x for x in stock_list if x['isFoil']]

        result_json = []
        total_price = 0
        index = 0

        bar = progressbar.ProgressBar(max_value=len(stock_list))
        for article in stock_list:
            updated_article = self.get_article_with_updated_price(
                article, undercut_local_market, api=self.api)
            if updated_article:
                result_json.append(updated_article)
                total_price += updated_article.get('price')
            else:
                total_price += article.get('price')
            index += 1
            bar.update(index)
        bar.finish()

        print('Total stock value: {}'.format(str(round(total_price, 2))))
        return result_json

    def get_article_with_updated_price(self, article, undercut_local_market=False, api=None):
        # TODO: compare prices also for signed cards, like foils
        if not article.get('isSigned'):  # keep prices for signed cards fixed
            new_price = self.get_price_for_product(
                article['idProduct'],
                article['product']['rarity'],
                article['isFoil'],
                article.get('isPlayset'),
                language_id=article['language']['idLanguage'],
                undercut_local_market=undercut_local_market,
                api=self.api)
            if new_price:
                price_diff = new_price - article['price']
                if price_diff != 0:
                    return {
                        "name": article['product']['enName'],
                        "foil": article['isFoil'],
                        "playset": article.get('isPlayset'),
                        "old_price": article['price'],
                        "price": new_price,
                        "price_diff": price_diff,
                        "idArticle": article['idArticle'],
                        "count": article['count']
                    }

    def get_rounding_limit_for_rarity(self, rarity):
        rounding_limit = float(self.config['price_limit_by_rarity']['default'])
        try:
            rounding_limit = float(
                self.config['price_limit_by_rarity'][rarity.lower()])
        except KeyError as err:
            print(f"ERROR: Unknown rarity '{rarity}'. Using default rounding.")
        return rounding_limit

    def get_price_for_product(self, product_id, rarity, is_foil, is_playset, language_id=1, undercut_local_market=False, api=None):
        try:
            response = api.get_product(product_id)
        except Exception as err:
            print('No response from API.')
            sys.exit(0)
        else:
            rounding_limit = self.get_rounding_limit_for_rarity(rarity)

            if response:
                if not is_foil:
                    trend_price = response['product']['priceGuide']['TREND']
                else:
                    trend_price = response['product']['priceGuide']['TRENDFOIL']

                # Set competitive price for region
                if undercut_local_market and not is_playset:  # FIXME: add support for playsets?
                    table_data_local, table_data = self.get_competition(
                        api, product_id, is_foil)

                    if len(table_data_local) > 0:
                        # Undercut if there is local competition
                        lowest_in_country = PyMkmHelper.round_down_to_limit(rounding_limit,
                                                                            PyMkmHelper.calculate_lowest(table_data_local, 4))
                        new_price = max(rounding_limit, min(
                            trend_price, lowest_in_country - rounding_limit))
                    else:
                        # No competition in our country, set price a bit higher.
                        new_price = PyMkmHelper.round_up_to_limit(
                            rounding_limit, trend_price * 1.2)
                else:
                    new_price = PyMkmHelper.round_up_to_limit(
                        rounding_limit, trend_price)

                if new_price == None:
                    raise ValueError('No price found!')
                else:
                    if is_playset:
                        new_price = 4 * new_price
                    return new_price
            else:
                print('No results.')

    def display_price_changes_table(self, changes_json):
        # table breaks because of progress bar rendering
        print('\nBest diffs:\n')
        sorted_best = sorted(
            changes_json, key=lambda x: x['price_diff'], reverse=True)[:10]
        self.draw_price_changes_table(
            i for i in sorted_best if i['price_diff'] > 0)
        print('\nWorst diffs:\n')
        sorted_worst = sorted(changes_json, key=lambda x: x['price_diff'])[:10]
        self.draw_price_changes_table(
            i for i in sorted_worst if i['price_diff'] < 0)

        print('\nTotal price difference: {}.'.format(
            str(round(sum(item['price_diff'] * item['count']
                          for item in sorted_best), 2))
        ))

    def draw_price_changes_table(self, sorted_best):
        print(tb.tabulate(
            [
                [
                    item['count'],
                    item['name'],
                    u'\u2713' if item['foil'] else '',
                    u'\u2713' if item['playset'] else '',
                    item['old_price'],
                    item['price'],
                    item['price_diff']
                ] for item in sorted_best
            ],
            headers=['Count', 'Name', 'Foil', 'Playset',
                     'Old price', 'New price', 'Diff'],
            tablefmt="simple"
        ))

    def get_stock_as_array(self, api):
        try:
            d = api.get_stock()
        except Exception as err:
            print('No response from API.')
            sys.exit(0)
        else:
            keys = ['idArticle', 'idProduct', 'product', 'count',
                    'price', 'isFoil', 'isPlayset', 'isSigned', 'language']  # TODO: [language][languageId]
            stock_list = [{x: y for x, y in article.items() if x in keys}
                          for article in d]
            return stock_list<|MERGE_RESOLUTION|>--- conflicted
+++ resolved
@@ -25,10 +25,6 @@
 from micro_menu import *
 
 ALLOW_REPORTING = True
-<<<<<<< HEAD
-DEV_MODE = False
-=======
->>>>>>> 08222b35
 
 
 class PyMkmApp:
